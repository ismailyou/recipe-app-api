--- conflicted
+++ resolved
@@ -2,12 +2,6 @@
 name: Checks
 
 on: [push]
-
-<<<<<<< HEAD
-=======
-env:
-    ACTIONS_ALLOW_USE_UNSECURE_NODE_VERSION:true
->>>>>>> f9d78e86
 jobs:
     test-lint:
         name: Test and Lint
